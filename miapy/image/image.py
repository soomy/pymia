--- conflicted
+++ resolved
@@ -1,16 +1,12 @@
-"""This module holds classes related to ITK images and numpy arrays."""
+"""
+This module holds classes related to images.
+A strong focus is given to ITK images and numpy arrays.
+"""
+import SimpleITK as sitk
+import numpy as np
 from typing import Tuple
 
-import numpy as np
-import SimpleITK as sitk
-
-
-<<<<<<< HEAD
-class ImageProperties:
-    """Represents ITK image properties.
-
-    Also refer to itk::simple::Image::CopyInformation.
-=======
+
 def get_numpy_data_type(data_type: int) -> np.dtype:
     """Gets the numpy data type for a SimpleITK data type.
 
@@ -43,18 +39,13 @@
 
     .. _itk::simple::Image::CopyInformation:
         https://itk.org/SimpleITKDoxygen/html/classitk_1_1simple_1_1Image.html#afa8a4757400c414e809d1767ee616bd0
->>>>>>> 920d0561
     """
 
     def __init__(self, image: sitk.Image):
         """Initializes a new instance of the ImageInformation class.
 
         Args:
-<<<<<<< HEAD
-            image (sitk.Image): The image to get the properties.
-=======
             image (sitk.Image): The image whose properties to hold.
->>>>>>> 920d0561
         """
         self.size = image.GetSize()
         self.origin = image.GetOrigin()
@@ -150,34 +141,34 @@
 
 
 class NumpySimpleITKImageBridge:
-    """A numpy to SimpleITK bridge.
-
-    Converts numpy array to SimpleITK images.
+    """
+    A numpy to SimpleITK bridge, which provides static methods to convert between numpy array and SimpleITK image.
     """
 
     @staticmethod
     def convert(array: np.ndarray, properties: ImageProperties) -> sitk.Image:
-        """Converts a numpy array to a SimpleITK image.
-
-        Args:
-            array (np.ndarray): The image as numpy array. The shape can be either:
-                - shape=(n,), where n = total number of voxels
-                - shape=(n,v), where n = total number of voxels and v = number of components per pixel (vector image)
-                - shape=(<reversed image size>), what you get from itk.GetArrayFromImage
-            properties (ImageProperties): The image properties.
-
-        Returns:
-            sitk.Image: The SimpleITK image.
+        """
+        Converts a numpy array to a SimpleITK image.
+
+        :param array: The image as numpy array. The shape can be either:
+            - shape=(n,), where n = total number of voxels
+            - shape=(n,v), where n = total number of voxels and v = number of components per pixel (vector image)
+            - shape=(<reversed image size>), what you get from itk.GetArrayFromImage
+        :type array: np.ndarray
+        :param properties: The image information.
+        :type properties: ImageProperties
+        :return: The SimpleITK image.
+        :rtype: sitk.Image
         """
 
         if not array.shape == properties.size[::-1]:
             # we need to reshape the array
 
             if not properties.is_vector_image() and array.ndim != 1:
-                raise ValueError('array needs to be one-dimensional')
+                raise ValueError("array needs to be one-dimensional")
 
             if properties.is_vector_image() and array.ndim != 2:
-                raise ValueError('array needs to be two-dimensional')
+                raise ValueError("array needs to be two-dimensional")
 
             # reshape array
             if not properties.is_vector_image():
@@ -194,18 +185,19 @@
 
     @staticmethod
     def convert_to_vector_image(array: np.ndarray, properties: ImageProperties) -> sitk.Image:
-        """Converts a two-dimensional numpy array to a SimpleITK vector image with the properties of a scalar image.
-
-        Args:
-            array (np.ndarray): The image as numpy two-dimensional array, e.g. shape=(4181760,2).
-            properties (ImageProperties): The image properties (scalar image; otherwise use convert()).
-
-        Returns:
-            sitk.Image: The SimpleITK image.
+        """
+        Converts a two-dimensional numpy array to a SimpleITK vector image with the properties of a scalar image.
+
+        :param array: The image as numpy two-dimensional array, e.g. shape=(4181760,2).
+        :type array: np.ndarray
+        :param properties: The image properties (scalar image; otherwise use convert()).
+        :type properties: ImageProperties
+        :return: The SimpleITK image.
+        :rtype: sitk.Image
         """
 
         if array.ndim != 2:
-            raise ValueError('array needs to be two-dimensional')
+            raise ValueError("array needs to be two-dimensional")
 
         array = array.reshape((properties.size[::-1] + (array.shape[1], )))
 
@@ -228,7 +220,7 @@
         """Converts an image to a numpy array and an ImageProperties class.
 
         Args:
-            image (sitk.Image): The image.
+            image (SimpleITK.Image): The image.
 
         Returns:
             A Tuple[np.ndarray, ImageProperties]: The image as numpy array and the image properties.
